from gsum.config import GuidedSummarizationConfig
from gsum.summarizer import GuidedSummarizationDataModule

if __name__ == "__main__":
<<<<<<< HEAD
    config = GuidedSummarizationConfig.apply('swisstext', 'bert', False, guidance_signal='oracle')
=======
    config = GuidedSummarizationConfig.apply('mlsum', 'bert', False, guidance_signal='extractive')
>>>>>>> 5259b394
    dat = GuidedSummarizationDataModule(config)

    dat.prepare_data()<|MERGE_RESOLUTION|>--- conflicted
+++ resolved
@@ -2,11 +2,7 @@
 from gsum.summarizer import GuidedSummarizationDataModule
 
 if __name__ == "__main__":
-<<<<<<< HEAD
-    config = GuidedSummarizationConfig.apply('swisstext', 'bert', False, guidance_signal='oracle')
-=======
     config = GuidedSummarizationConfig.apply('mlsum', 'bert', False, guidance_signal='extractive')
->>>>>>> 5259b394
     dat = GuidedSummarizationDataModule(config)
 
     dat.prepare_data()